--- conflicted
+++ resolved
@@ -29,17 +29,9 @@
 #                                 Locations                                   #
 ###############################################################################
 
-<<<<<<< HEAD
-APP_DIR        := $(shell pwd)
-ALIGN_CHECK    := $(POPCORN_REPO)/util/scripts/check-align.py
-ALIGNMENT      := $(POPCORN_REPO)/alignment
-ALIGN_TOOL     := $(ALIGNMENT)/driver/src
-SCRIPTS_MASTER := $(ALIGNMENT)/scripts
-=======
 APP_DIR     := $(shell pwd)
-ALIGN_CHECK := $(POPCORN_REPO)/utils/scripts/check-align.py
+ALIGN_CHECK := $(POPCORN_REPO)/util/scripts/check-align.py
 SCRIPTS     := $(POPCORN)/lib/scripts
->>>>>>> 9b9d4d22
 
 ###############################################################################
 #                  Compiler toolchain & command-line flags                    #
