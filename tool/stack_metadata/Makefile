--- conflicted
+++ resolved
@@ -11,12 +11,8 @@
 CC     := gcc
 CFLAGS := -O3 -g -Wall -Iinclude -I$(COMMON)/include \
           -specs $(POPCORN_X86_64)/lib/musl-gcc.specs
-<<<<<<< HEAD
-LIB    := -static -lelf
-=======
 LDFLAGS=-static
 LIB    := -lelf
->>>>>>> 6678df54
 
 HDR := $(shell ls include/*.h) $(shell ls $(COMMON)/include/*.h)
 SRC := $(shell ls src/*.c)
