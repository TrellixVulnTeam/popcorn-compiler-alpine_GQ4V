--- conflicted
+++ resolved
@@ -281,7 +281,6 @@
         assert(0 && "Unsupported architecture!");
       }
 
-<<<<<<< HEAD
 #if _LOG == 1
       switch(dst_arch) {
       case ARCH_AARCH64: dump_regs_aarch64(&regs_dst.aarch, LOG_FILE); break;
@@ -293,16 +292,12 @@
       }
 #endif
 
-      MIGRATE;
-      assert(0 && "Couldn't migrate!");
-=======
       assert(!MIGRATE && "Couldn't migrate!");
 
       // If we did a heterogeneous migration we'll resume back at the beginning
       // of the function.  If it's a homogeneous migration, we'll resume here.
       // Clear the migrate args to signal post-migration.
       *pthread_migrate_args() = NULL;
->>>>>>> fa5df8de
     }
     else *pthread_migrate_args() = NULL;
   }
