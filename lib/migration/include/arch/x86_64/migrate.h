--- conflicted
+++ resolved
@@ -8,32 +8,7 @@
 
 #define SYSCALL_SCHED_MIGRATE 330
 #define SYSCALL_PROPOSE_MIGRATION 331
-<<<<<<< HEAD
 #define SYSCALL_GET_THREAD_STATUS 332
-#define SYSCALL_GET_NODE_INFO 333
-
-#define GET_LOCAL_REGSET \
-	struct regset_x86_64 regs_src; \
-    READ_REGS_X86_64(regs_src)
-
-#define LOCAL_STACK_FRAME \
-	(void *)regs_src.rsp
-
-
-#ifdef _NATIVE /* Safe for native execution/debugging */
-
-#define REWRITE_STACK \
-  ({ \
-    int ret = 1; \
-    if(st_userspace_rewrite_x86_64(LOCAL_STACK_FRAME, &regs_src, &regs_src)) \
-    { \
-      fprintf(stderr, "Could not rewrite stack!\n"); \
-      ret = 0; \
-    } \
-    ret; \
-  })
-=======
-#define SYSCALL_MIGRATION_PROPOSED 332
 #define SYSCALL_GET_NODE_INFO 333
 
 #define GET_LOCAL_REGSET \
@@ -56,68 +31,28 @@
       } \
       ret; \
     })
->>>>>>> 6e76223f
 
 #define SET_FP_REGS // N/A
 
 #define MIGRATE \
-<<<<<<< HEAD
-  { \
-    SET_REGS_X86_64(regs_src); \
-    SET_FRAME_X86_64(bp, sp); \
-    SET_RIP_IMM(__migrate_shim_internal); \
-  }
-=======
     { \
       SET_REGS_X86_64(regs_src); \
       SET_FRAME_X86_64(bp, sp); \
       SET_RIP_IMM(__migrate_shim_internal); \
     }
->>>>>>> 6e76223f
 
 #else /* Heterogeneous migration */
 
 #define REWRITE_STACK \
-<<<<<<< HEAD
-  ({ \
-	int ret = 1; \
-	if (dst_arch == ARCH_X86_64) { \
-		ret = st_userspace_rewrite_x86_64(LOCAL_STACK_FRAME, \
-				&regs_src, &regs_dst.x86); \
-    } else if (dst_arch == ARCH_AARCH64) { \
-		ret = st_userspace_rewrite(LOCAL_STACK_FRAME, \
-				&regs_src, &regs_dst.aarch); \
-	} \
-	ret; \
-  })
-
-#define SET_FP_REGS \
-  SET_FP_REGS_NOCLOBBER_X86_64(*(struct regset_x86_64 *)data_ptr->regset)
-
-#define MIGRATE \
-  asm volatile ("mov %0, %%rdi;" \
-                "movq %1, %%rsi;" \
-                "movq %2, %%rsp;" \
-                "movq %3, %%rbp;" \
-                "mov %4, %%eax;" \
-                "syscall;" \
-	  : /* Outputs */ \
-	  : /* Inputs */ \
-		  "g"(nid), "g"(&regs_dst), "r"(sp), "r"(bp), \
-		  "i"(SYSCALL_SCHED_MIGRATE) \
-	  : /* Clobbered */ \
-		  "rdi", "rsi" \
-  )
-=======
     ({ \
       int ret = 1; \
-      if (dst_arch == X86_64) { \
+      if (dst_arch == ARCH_X86_64) { \
         ret = st_userspace_rewrite_x86_64(LOCAL_STACK_FRAME, \
                                           &regs_src, &regs_dst.x86); \
-      } else if (dst_arch == AARCH64) { \
+      } else if (dst_arch == ARCH_AARCH64) { \
         ret = st_userspace_rewrite(LOCAL_STACK_FRAME, \
                                    &regs_src, &regs_dst.aarch); \
-      } else if (dst_arch == POWERPC64) { \
+      } else if (dst_arch == ARCH_POWERPC64) { \
         ret = st_userspace_rewrite(LOCAL_STACK_FRAME, \
                                    &regs_src, &regs_dst.powerpc); \
       } \
@@ -141,7 +76,6 @@
                   : /* Clobbered */ \
                   "rdi", "rsi" \
     )
->>>>>>> 6e76223f
 
 #endif
 
